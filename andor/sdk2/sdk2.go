--- conflicted
+++ resolved
@@ -72,10 +72,7 @@
 */
 import "C"
 import (
-<<<<<<< HEAD
-=======
 	"errors"
->>>>>>> e8a9285d
 	"fmt"
 	"log"
 	"strconv"
@@ -239,15 +236,12 @@
 
 // Camera represents an Andor camera
 type Camera struct {
-<<<<<<< HEAD
-=======
 	// nil values cause get functions to bounce
 	// tempSetpoint is the temperature the TEC is set to
 	tempSetpoint *int
 
 	// exposureTime is the length of time the exposure is set to
 	exposureTime *time.Duration
->>>>>>> e8a9285d
 }
 
 var (
@@ -580,11 +574,6 @@
 	return int(temp), Error(errCode)
 }
 
-<<<<<<< HEAD
-// SetTemperature sets the temperature setpoint in degrees celcius
-// this is a 1:1 wrapper around SDK2 with an Atoi in between
-func (c *Camera) SetTemperature(t string) error {
-=======
 // setTemperature sets the temperature setpoint in degrees celcius
 // this is a 1:1 wrapper around SDK2
 func (c *Camera) setTemperature(t int) error {
@@ -609,64 +598,15 @@
 func (c *Camera) SetTemperatureSetpoint(t string) error {
 	STEP := 5 // the "step" size to use
 	// convert SDK3 to SDK2 flavor
->>>>>>> e8a9285d
+// SetTemperature sets the temperature setpoint in degrees celcius
+// this is a 1:1 wrapper around SDK2 with an Atoi in between
+func (c *Camera) SetTemperature(t string) error {
 	tI, err := strconv.Atoi(t)
 	if err != nil {
 		return err
 	}
-<<<<<<< HEAD
 	errCode := uint(C.SetTemperature(C.int(tI)))
 	return Error(errCode)
-=======
-
-	// fix any zero values
-	if c.tempSetpoint == nil {
-		// 20 is room temperature which is probably the default
-		// ...
-		DEFAULT := int(20)
-		c.tempSetpoint = &DEFAULT
-	}
-
-	// now wind up the loop
-	// tI = -100, c.TemPSetpoint = 20
-	// -120 - 20 -> -140
-	// -> 140 delta
-	dT := tI - *c.tempSetpoint
-	var step int
-	if dT < 0 {
-		step = -STEP
-	} else {
-		step = STEP
-	}
-	dT = absInt(dT)
-	// truncated / rounded down, so we will handle the final step specially
-	steps := (dT / STEP)
-	log.Println(tI, dT, steps)
-	for idx := 0; idx < steps; idx++ {
-		// compute the next step
-		next := *c.TempSetpoint + step
-		log.Println(idx, next)
-		// sleep if it hasn't been long enough
-		dt := time.Now().Sub(c.lastTempSetpointChange)
-		if dt < time.Minute {
-			time.Sleep(time.Minute - dt)
-		}
-		// then make the next step
-		err := c.setTemperature(next)
-		if !BeneignThermal(err) {
-			return err
-		}
-	}
-	// the final step is done manually
-	return c.setTemperature(tI)
-}
-
-func absInt(i int) int {
-	if i < 0 {
-		return -i
-	}
-	return i
->>>>>>> e8a9285d
 }
 
 // SetFan allows the fan to be turned on or off.
