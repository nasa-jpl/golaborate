--- conflicted
+++ resolved
@@ -375,15 +375,9 @@
 	}
 
 	// assign the buffer pointer
-<<<<<<< HEAD
 	errCode := C.Setup_board_corrected_buffer(o.cfg, &o.cScatterInfo)
 	if errCode != 0 {
 		return out, errors.New("error reading calibration data from AP235")
-=======
-	ptr := C.Setup_board_corrected_buffer(o.cfg)
-	if ptr == nil {
-		return nil, errors.New("error reading calibration data from AP235")
->>>>>>> bf435978
 	}
 	o.cScatterInfo = ptr
 	// binitialize and bAP are set in Setup_board, ditto for rwcc235
